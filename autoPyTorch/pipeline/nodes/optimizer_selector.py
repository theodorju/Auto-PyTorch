--- conflicted
+++ resolved
@@ -38,14 +38,9 @@
     def get_hyperparameter_search_space(self, dataset_info=None, **pipeline_config):
         pipeline_config = self.pipeline.get_pipeline_config(**pipeline_config)
         cs = ConfigSpace.ConfigurationSpace()
-
-<<<<<<< HEAD
-        possible_optimizer = list(set(pipeline_config["optimizer"]).intersection(self.optimizer.keys()))
-        selector = cs.add_hyperparameter(CSH.CategoricalHyperparameter("optimizer", possible_optimizer))
-=======
+        
         possible_optimizer = set(pipeline_config["optimizer"]).intersection(self.optimizer.keys())
         selector = cs.add_hyperparameter(CSH.CategoricalHyperparameter("optimizer", sorted(possible_optimizer)))
->>>>>>> 00dba16a
         
         for optimizer_name, optimizer_type in self.optimizer.items():
             if (optimizer_name not in possible_optimizer):
